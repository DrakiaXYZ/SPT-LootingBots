--- conflicted
+++ resolved
@@ -73,12 +73,8 @@
                     && !(lootItem is Corpse)
                     && lootItem?.ItemOwner?.RootItem != null
                     && !lootItem.ItemOwner.RootItem.QuestItem
-<<<<<<< HEAD
+                    && _lootingBrain.IsValuableEnough(lootItem.ItemOwner.RootItem)
                     && !_lootingBrain.IsLootIgnored(lootItem.ItemOwner.RootItem.Id);
-=======
-                    && _lootFinder.IsValuableEnough(lootItem.ItemOwner.RootItem)
-                    && !_lootFinder.IsLootIgnored(lootItem.ItemOwner.RootItem.Id);
->>>>>>> 79daf330
 
                 bool canLootCorpse =
                     LootingBots.CorpseLootingEnabled.Value.IsBotEnabled(
